--- conflicted
+++ resolved
@@ -8,11 +8,7 @@
 
 env:
   SOURCE_DIR:   ${{ github.workspace }}
-<<<<<<< HEAD
-  ARTIFACT:     QOpenHD-Evo.zip
-=======
   ARTIFACT:     MAVSDK-Windows.zip
->>>>>>> f4e681b0
 
 jobs:
   build:
@@ -56,21 +52,12 @@
           python3 -m pip install --upgrade pip
           python3 -m pip install wheel
           python3 -m pip install future
-<<<<<<< HEAD
-          cmake -DCMAKE_INSTALL_PREFIX=build/release/install -DBUILD_SHARED_LIBS=OFF -DWERROR=OFF -Bbuild/default -DCMAKE_BUILD_TYPE=Release -H. 
-          cmake --build build/default -j8 --config Release --target install
-          ls -a
-      
-      - name: Create zip file mavsdk libraries
-        run: cd build/release/install && 7z.exe a -tzip ../../../mavsdk-windows-x64-release_r.zip . && cd ../../..
-=======
           cmake -DCMAKE_INSTALL_PREFIX=build/debug/install -DBUILD_SHARED_LIBS=ON -DWERROR=OFF -Bbuild/debug -H. -DCMAKE_BUILD_TYPE=Debug
           cmake --build build/debug -j8 --config Debug --target install
           ls -a
       
       - name: Create zip file mavsdk libraries
         run: cd build/debug/install && 7z.exe a -tzip ../../../mavsdk-windows-x64-release.zip . && cd ../../..
->>>>>>> f4e681b0
       - name: Upload to Github
         uses: 'actions/upload-artifact@v2'
         with:
